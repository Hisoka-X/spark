--- conflicted
+++ resolved
@@ -920,13 +920,6 @@
         "fieldNames" -> v1Table.schema.fieldNames.mkString(", ")))
   }
 
-<<<<<<< HEAD
-  def invalidDatabaseNameError(quoted: String): Throwable = {
-    new AnalysisException(
-      errorClass = "_LEGACY_ERROR_TEMP_1055",
-      messageParameters = Map("database" -> quoted))
-  }
-
   def functionAndOrderExpressionMismatchError(
       functionName: String,
       functionExpr: Expression,
@@ -939,8 +932,6 @@
         "orderExpr" -> toSQLExpr(orderExpr)))
   }
 
-=======
->>>>>>> a4848262
   def wrongCommandForObjectTypeError(
       operation: String,
       requiredType: String,
